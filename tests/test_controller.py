"""Test controller without canavs or gui frontend"""

from __future__ import annotations

<<<<<<< HEAD
from typing import Any, Callable, cast, no_type_check
=======
import os
from typing import TYPE_CHECKING, Any, Callable, cast, no_type_check
>>>>>>> e67cf683
from unittest.mock import MagicMock, Mock, patch

import numpy as np
import pytest

from ndv._types import MouseMoveEvent
from ndv.controllers import ArrayViewer
from ndv.controllers._channel_controller import ChannelController
from ndv.models._array_display_model import ArrayDisplayModel, ChannelMode
from ndv.models._lut_model import ClimsManual, ClimsMinMax, LUTModel
from ndv.views import _app, gui_frontend
from ndv.views.bases import ArrayView, LutView
from ndv.views.bases._graphics._canvas import ArrayCanvas, HistogramCanvas
from ndv.views.bases._graphics._canvas_elements import ImageHandle

<<<<<<< HEAD
=======
if TYPE_CHECKING:
    from ndv.controllers._channel_controller import ChannelController

try:
    from qtpy import API_NAME
except ImportError:
    API_NAME = None

IS_WIN = os.name == "nt"
IS_PYSIDE6 = API_NAME == "PySide6"
IS_PYGFX = _app.canvas_backend(None) == "pygfx"

>>>>>>> e67cf683

def _get_mock_canvas() -> ArrayCanvas:
    mock = MagicMock(spec=ArrayCanvas)
    img_handle = MagicMock(spec=ImageHandle)
    img_handle.data.return_value = np.zeros((10, 10)).astype(np.uint8)
    mock.add_image.return_value = img_handle

    vol_handle = MagicMock(spec=ImageHandle)
    vol_handle.data.return_value = np.zeros((10, 10, 10)).astype(np.uint8)
    mock.add_volume.return_value = vol_handle
    return mock


def _get_mock_hist_canvas() -> HistogramCanvas:
    return MagicMock(spec=HistogramCanvas)


def _get_mock_view(*_: Any) -> ArrayView:
    mock = MagicMock(spec=ArrayView)
    lut_mock = MagicMock(spec=LutView)
    mock.add_lut_view.return_value = lut_mock
    return mock


def _patch_views(f: Callable) -> Callable:
    f = patch.object(_app, "get_array_canvas_class", lambda: _get_mock_canvas)(f)
    f = patch.object(_app, "get_array_view_class", lambda: _get_mock_view)(f)
    f = patch.object(_app, "get_histogram_canvas_class", lambda: _get_mock_hist_canvas)(f)  # fmt: skip # noqa
    return f


@no_type_check
@_patch_views
def test_controller() -> None:
    SHAPE = (10, 4, 10, 10)
    ctrl = ArrayViewer()
    ctrl._async = False
    model = ctrl.display_model
    mock_view = ctrl._view
    mock_view.create_sliders.assert_not_called()

    data = np.empty(SHAPE)
    ctrl.data = data
    wrapper = ctrl._data_model.data_wrapper

    # showing the controller shows the view
    ctrl.show()
    mock_view.set_visible.assert_called_once_with(True)

    # sliders are first created with the shape of the data
    ranges = {i: range(s) for i, s in enumerate(SHAPE)}
    mock_view.create_sliders.assert_called_once_with(ranges)
    # visible-axis sliders are hidden
    # (2,3) because model.visible_axes is set to (-2, -1) and ndim is 4
    mock_view.hide_sliders.assert_called_once_with({2, 3}, show_remainder=True)
    # channel mode is set to default (which is currently grayscale)
    mock_view.set_channel_mode.assert_called_once_with(model.channel_mode)
    # data info is set
    mock_view.set_data_info.assert_called_once_with(wrapper.summary_info())
    model.current_index.assign({0: 1})

    # changing visible axes updates which sliders are visible
    model.visible_axes = (0, 3)
    mock_view.hide_sliders.assert_called_with({0, 3}, show_remainder=True)

    # changing the channel mode updates the sliders and updates the view combobox
    mock_view.hide_sliders.reset_mock()
    model.channel_mode = "composite"
    mock_view.set_channel_mode.assert_called_with(ChannelMode.COMPOSITE)
    mock_view.hide_sliders.assert_called_once_with(
        {0, 3, model.channel_axis}, show_remainder=True
    )
    model.channel_mode = ChannelMode.GRAYSCALE
    mock_view.hide_sliders.assert_called_with({0, 3}, show_remainder=True)

    # when the view changes the current index, the model is updated
    idx = {0: 1, 1: 2, 3: 8}
    mock_view.current_index.return_value = idx
    ctrl._on_view_current_index_changed()
    assert model.current_index == idx

    # when the view sets 3 dimensions, the model is updated
    mock_view.visible_axes.return_value = (0, -2, -1)
    ctrl._on_view_visible_axes_changed()
    assert model.visible_axes == (0, -2, -1)

    # when the view changes the channel mode, the model is updated
    assert model.channel_mode == ChannelMode.GRAYSCALE
    ctrl._on_view_channel_mode_changed(ChannelMode.COMPOSITE)
    assert model.channel_mode == ChannelMode.COMPOSITE

    # setting a new ArrayDisplay model updates the appropriate view widgets
    ch_ctrl = cast("ChannelController", ctrl._lut_controllers[None])
    ch_ctrl.lut_views[0].set_colormap.reset_mock()
    ctrl.display_model = ArrayDisplayModel(default_lut=LUTModel(cmap="green"))
    # fails
    # ch_ctrl.lut_views[0].set_colormap_without_signal.assert_called_once()


@no_type_check
@_patch_views
def test_canvas() -> None:
    SHAPE = (10, 4, 10, 10)
    data = np.empty(SHAPE)
    ctrl = ArrayViewer()
    ctrl._async = False
    mock_canvas = ctrl._canvas

    mock_view = ctrl._view
    ctrl.data = data

    # clicking the reset zoom button calls set_range on the canvas
    ctrl._on_view_reset_zoom_clicked()
    mock_canvas.set_range.assert_called_once_with()

    # hovering on the canvas updates the hover info in the view
    mock_canvas.canvas_to_world.return_value = (1, 2, 3)
    ctrl._on_canvas_mouse_moved(MouseMoveEvent(1, 2))
    mock_canvas.canvas_to_world.assert_called_once_with((1, 2))
    mock_view.set_hover_info.assert_called_once_with("[2, 1] 0")


@no_type_check
@_patch_views
def test_histogram_controller() -> None:
    ctrl = ArrayViewer()
    ctrl._async = False
    mock_view = ctrl._view

    ctrl.data = np.zeros((10, 4, 10, 10)).astype(np.uint8)

    # adding a histogram tells the view to add a histogram, and updates the data
    ctrl._add_histogram()
    mock_view.add_histogram.assert_called_once()
    mock_histogram = ctrl._histogram
    mock_histogram.set_data.assert_called_once()

    # changing the index updates the histogram
    mock_histogram.set_data.reset_mock()
    ctrl.display_model.current_index.assign({0: 1, 1: 2, 3: 3})
    mock_histogram.set_data.assert_called_once()

    # switching to composite mode puts the histogram view in the
    # lut controller for all channels (this may change)
    ctrl.display_model.channel_mode = ChannelMode.COMPOSITE
    assert mock_histogram in ctrl._lut_controllers[0].lut_views


@pytest.mark.usefixtures("any_app")
def test_array_viewer_with_app() -> None:
    """Example usage of new mvc pattern."""
    viewer = ArrayViewer()
    assert gui_frontend() in type(viewer._view).__name__.lower()
    viewer.show()

    data = np.random.randint(0, 255, size=(10, 10, 10, 10, 10), dtype="uint8")
    viewer.data = data

    # test changing current index via the view
    index_mock = Mock()
    viewer.display_model.current_index.value_changed.connect(index_mock)
    index = {0: 4, 1: 1, 2: 2}
    # setting the index should trigger the signal, only once
    viewer._view.set_current_index(index)
    index_mock.assert_called_once()
    for k, v in index.items():
        assert viewer.display_model.current_index[k] == v

    # setting again should not trigger the signal
    index_mock.reset_mock()
    viewer._view.set_current_index(index)
    index_mock.assert_not_called()

    # test_setting 3D
    assert viewer.display_model.visible_axes == (-2, -1)
    visax_mock = Mock()
    viewer.display_model.events.visible_axes.connect(visax_mock)
    viewer._view.set_visible_axes((0, -2, -1))

    # FIXME:
    # calling set_visible_axes on wx during testing is not triggering the
    # _on_ndims_toggled callback... and I don't know enough about wx yet to know why.
    if gui_frontend() != _app.GuiFrontend.WX:
        visax_mock.assert_called_once()
        assert viewer.display_model.visible_axes == (0, -2, -1)


<<<<<<< HEAD
@pytest.mark.usefixtures("any_app")
def test_channel_autoscale() -> None:
    ctrl = ChannelController(key=None, lut_model=LUTModel(), views=[])

    # NB: Use a planar dataset so we can manually compute the min/max
    data = np.random.randint(0, 255, size=(10, 10), dtype="uint8")
    mi, ma = np.nanmin(data), np.nanmax(data)
    handle = MagicMock(spec=ImageHandle)
    handle.data.return_value = data
    ctrl.add_handle(handle)

    # Test some random LutController
    lut_model = ctrl.lut_model
    lut_model.clims = ClimsManual(min=1, max=2)

    # Ensure newly added lut views have the correct clims
    mock_viewer = MagicMock(LutView)
    ctrl.add_lut_view(mock_viewer)
    mock_viewer.set_clims.assert_called_once_with((1, 2))

    # Ensure autoscaling sets the clims
    mock_viewer.set_clims.reset_mock()
    lut_model.clims = ClimsMinMax()
    mock_viewer.set_clims.assert_called_once_with((mi, ma))
=======
@pytest.mark.skipif(
    bool(IS_WIN and IS_PYSIDE6 and IS_PYGFX), reason="combo still segfaulting on CI"
)
@pytest.mark.usefixtures("any_app")
def test_array_viewer_histogram() -> None:
    """Mostly a smoke test for basic functionality of histogram backends."""
    if _app.gui_frontend() != _app.GuiFrontend.QT:
        pytest.skip("histograms only implemented in Qt.")
        return

    viewer = ArrayViewer()
    viewer.show()
    viewer._add_histogram()
    assert viewer._histogram is not None

    # change views
    if "pygfx" not in type(viewer._histogram).__name__.lower():
        viewer._histogram.set_vertical(True)
        viewer._histogram.set_log_base(10)

    # update data
    np.random.seed(0)
    maxval = 2**16 - 1
    data = np.random.randint(0, maxval, (1000,), dtype="uint16")
    counts = np.bincount(data.flatten(), minlength=maxval + 1)
    bin_edges = np.arange(maxval + 2) - 0.5
    viewer._histogram.set_data(counts, bin_edges)
>>>>>>> e67cf683
<|MERGE_RESOLUTION|>--- conflicted
+++ resolved
@@ -2,12 +2,8 @@
 
 from __future__ import annotations
 
-<<<<<<< HEAD
+import os
 from typing import Any, Callable, cast, no_type_check
-=======
-import os
-from typing import TYPE_CHECKING, Any, Callable, cast, no_type_check
->>>>>>> e67cf683
 from unittest.mock import MagicMock, Mock, patch
 
 import numpy as np
@@ -23,11 +19,6 @@
 from ndv.views.bases._graphics._canvas import ArrayCanvas, HistogramCanvas
 from ndv.views.bases._graphics._canvas_elements import ImageHandle
 
-<<<<<<< HEAD
-=======
-if TYPE_CHECKING:
-    from ndv.controllers._channel_controller import ChannelController
-
 try:
     from qtpy import API_NAME
 except ImportError:
@@ -37,7 +28,6 @@
 IS_PYSIDE6 = API_NAME == "PySide6"
 IS_PYGFX = _app.canvas_backend(None) == "pygfx"
 
->>>>>>> e67cf683
 
 def _get_mock_canvas() -> ArrayCanvas:
     mock = MagicMock(spec=ArrayCanvas)
@@ -225,7 +215,6 @@
         assert viewer.display_model.visible_axes == (0, -2, -1)
 
 
-<<<<<<< HEAD
 @pytest.mark.usefixtures("any_app")
 def test_channel_autoscale() -> None:
     ctrl = ChannelController(key=None, lut_model=LUTModel(), views=[])
@@ -250,7 +239,8 @@
     mock_viewer.set_clims.reset_mock()
     lut_model.clims = ClimsMinMax()
     mock_viewer.set_clims.assert_called_once_with((mi, ma))
-=======
+
+
 @pytest.mark.skipif(
     bool(IS_WIN and IS_PYSIDE6 and IS_PYGFX), reason="combo still segfaulting on CI"
 )
@@ -277,5 +267,4 @@
     data = np.random.randint(0, maxval, (1000,), dtype="uint16")
     counts = np.bincount(data.flatten(), minlength=maxval + 1)
     bin_edges = np.arange(maxval + 2) - 0.5
-    viewer._histogram.set_data(counts, bin_edges)
->>>>>>> e67cf683
+    viewer._histogram.set_data(counts, bin_edges)