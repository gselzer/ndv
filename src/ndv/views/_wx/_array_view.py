--- conflicted
+++ resolved
@@ -85,16 +85,6 @@
 
         self.auto_clim = wx.ToggleButton(self, label="Auto", size=(50, -1))
 
-<<<<<<< HEAD
-        # Layout
-        self._sizer = wx.BoxSizer(wx.HORIZONTAL)
-        self._sizer.Add(self.visible, 0, wx.ALIGN_CENTER_VERTICAL, 5)
-        self._sizer.Add(self.cmap, 0, wx.ALIGN_CENTER_VERTICAL, 5)
-        self._sizer.Add(self.clims, 1, wx.ALIGN_CENTER_VERTICAL, 5)
-        self._sizer.Add(self.auto_clim, 0, wx.ALIGN_CENTER_VERTICAL, 5)
-
-        self.SetSizer(self._sizer)
-=======
         self.histogram = wx.ToggleButton(self, label="Hist", size=(40, -1))
         _add_icon(self.histogram, "foundation:graph-bar")
 
@@ -111,7 +101,6 @@
         self.sizer.Add(widget_sizer, 0, wx.EXPAND, 5)
 
         self.SetSizer(self.sizer)
->>>>>>> 39f66b8b
         self.Layout()
 
 
@@ -440,16 +429,9 @@
     def frontend_widget(self) -> wx.Window:
         return self._wxwidget
 
-<<<<<<< HEAD
     def add_lut_view(self, channel: ChannelKey = None) -> WxLutView:
         wdg = self.frontend_widget()
         view = WxRGBView(wdg) if channel == "RGB" else WxLutView(wdg)
-=======
-    def add_lut_view(self, channel: ChannelKey) -> WxLutView:
-        view = WxLutView(self.frontend_widget(), channel)
-
-        # Add the LutView to the Viewer
->>>>>>> 39f66b8b
         self._wxwidget.luts.Add(view._wxwidget, 0, wx.EXPAND | wx.BOTTOM, 5)
         self._luts[channel] = view
         # TODO: Reusable synchronization with ViewerModel
