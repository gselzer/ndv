from __future__ import annotations

import contextlib
import warnings
from pathlib import Path
from typing import TYPE_CHECKING, Any, cast

import cmap
import ipywidgets as widgets
import psygnal
from IPython.display import Javascript, display

from ndv.models._array_display_model import ChannelMode
from ndv.models._lut_model import ClimPolicy, ClimsManual, ClimsPercentile
from ndv.models._viewer_model import ArrayViewerModel, InteractionMode
from ndv.views.bases import ArrayView, LutView

if TYPE_CHECKING:
    from collections.abc import Container, Hashable, Iterator, Mapping, Sequence

    from psygnal import EmissionInfo
    from traitlets import HasTraits
    from vispy.app.backends import _jupyter_rfb

    from ndv._types import AxisKey, ChannelKey
    from ndv.models._data_display_model import _ArrayDataDisplayModel
    from ndv.views.bases._graphics._canvas import HistogramCanvas

# not entirely sure why it's necessary to specifically annotat signals as : PSignal
# i think it has to do with type variance?


@contextlib.contextmanager
def notifications_blocked(
    obj: HasTraits, name: str = "value", type: str = "change"
) -> Iterator[None]:
    # traitlets doesn't provide a public API for this
    notifiers: list | None = obj._trait_notifiers.get(name, {}).pop(type, None)
    try:
        yield
    finally:
        if notifiers is not None:
            obj._trait_notifiers[name][type] = notifiers


class RightClickButton(widgets.ToggleButton):
    """Custom Button widget that shows a popup on right-click."""

    # TODO: These are likely unnecessary
    # _right_click_triggered = Bool(False).tag(sync=True)
    # popup_content = Unicode("Right-click menu").tag(sync=True)

    def __init__(self, channel: ChannelKey, **kwargs: Any) -> None:
        super().__init__(**kwargs)
        self._channel = channel
        self.add_class(f"right-click-button{channel}")
        self.add_right_click_handler()

        self.lower_tail = widgets.BoundedFloatText(
            value=0.0,
            min=0.0,
            max=100.0,
            step=0.1,
            description="Ignore Lower Tail:",
            style={"description_width": "initial"},
        )
        self.upper_tail = widgets.BoundedFloatText(
            value=0.0,
            min=0.0,
            max=100.0,
            step=0.1,
            description="Ignore Upper Tail:",
            style={"description_width": "initial"},
        )
        self.popup_content = widgets.VBox(
            [self.lower_tail, self.upper_tail],
            layout=widgets.Layout(
                display="none",
            ),
        )
        self.popup_content.add_class(f"ipywidget-popup{channel}")
        display(self.popup_content)  # type: ignore [no-untyped-call]

    def add_right_click_handler(self) -> None:
        # fmt: off
        js_code = ( """
        (function() {
            function setup_rightclick() {
                // Get all buttons with the right-click-button class
                var button = document.getElementsByClassName(
                    'right-click-button""" + f"{self._channel}" + """'
                )[0];
                if (!button) {
                    return;
                }

                // For each button, add a contextmenu listener
                button.addEventListener('contextmenu', function(e) {
                    // Prevent default context menu
                    e.preventDefault();
                    e.stopPropagation();

                    // Get button position
                    var rect = this.getBoundingClientRect();
                    var scrollLeft = window.pageXOffset ||
                        document.documentElement.scrollLeft;
                    var scrollTop = window.pageYOffset ||
                        document.documentElement.scrollTop;

                    // Position the popup above the button
                    var popup = document.getElementsByClassName(
                        'ipywidget-popup""" + f"{self._channel}" + """'
                    )[0];
                    popup.style.display = '';
                    popup.style.position = 'absolute';
                    popup.style.top = (rect.bottom + scrollTop) + 'px';
                    popup.style.left = (rect.left + scrollLeft) + 'px';

                    // Style the popup
                    popup.style.background = 'white';
                    popup.style.border = '1px solid #ccc';
                    popup.style.borderRadius = '3px';
                    popup.style.padding = '8px';
                    popup.style.boxShadow = '0 2px 5px rgba(0,0,0,0.2)';
                    popup.style.zIndex = '1000';

                    // Add to body
                    document.body.appendChild(popup);

                    // Close popup when clicking elsewhere
                    document.addEventListener('click', function closePopup(event) {
                        var popup = document.getElementsByClassName(
                            'ipywidget-popup""" + f"{self._channel}" + """'
                        )[0];
                        if (popup && !popup.contains(event.target)) {
                            popup.style.display = 'none';
                            document.removeEventListener('click', closePopup);
                        }
                    });

                    return false;
                });
            }

            // Make sure it works even after widget is redrawn/updated
            setTimeout(setup_rightclick, 1000);
        })();
        """)
        # fmt: on
        display(Javascript(js_code))  # type: ignore [no-untyped-call]


class JupyterLutView(LutView):
    # NB: In practice this will be a ChannelKey but Unions not allowed here.
    histogramRequested = psygnal.Signal(object)

<<<<<<< HEAD
    def __init__(self, channel: ChannelKey) -> None:
=======
    def __init__(
        self,
        channel: ChannelKey = None,
        default_luts: Sequence[Any] = ("gray", "green", "magenta", "red", "blue"),
    ) -> None:
>>>>>>> 84fda7a7
        self._channel = channel
        self._histogram: HistogramCanvas | None = None
        # WIDGETS
        self._visible = widgets.Checkbox(value=True, indent=False)
        self._visible.layout.width = "60px"
        _luts = [cmap.Colormap(x).name.split(":")[-1] for x in default_luts]
        self._cmap = widgets.Dropdown(options=_luts, value=_luts[0])
        self._cmap.layout.width = "200px"
        self._clims = widgets.FloatRangeSlider(
            value=[0, 2**16],
            min=0,
            max=2**16,
            step=1,
            orientation="horizontal",
            readout=True,
            readout_format=".0f",
        )
        self._clims.layout.width = "100%"
        self._auto_clim = RightClickButton(
            channel=channel,
            value=True,
            description="Auto",
            button_style="",  # 'success', 'info', 'warning', 'danger' or ''
            tooltip="Auto scale",
            layout=widgets.Layout(min_width="40px"),
        )
        self._histogram_btn = widgets.ToggleButton(
            value=False,
            description="",
            button_style="",  # 'success', 'info', 'warning', 'danger' or ''
            icon="bar-chart",
            tooltip="View Histogram",
            layout=widgets.Layout(width="40px"),
        )

        histogram_ctrl_width = 40
        self._log = widgets.ToggleButton(
            value=False,
            description="log",
            button_style="",  # 'success', 'info', 'warning', 'danger' or ''
            tooltip="Apply logarithm (base 10, count+1) to bins",
            layout=widgets.Layout(width=f"{histogram_ctrl_width}px"),
        )
        self._reset_histogram = widgets.Button(
            description="",
            button_style="",  # 'success', 'info', 'warning', 'danger' or ''
            icon="expand",
            tooltip="Reset histogram view",
            layout=widgets.Layout(width=f"{histogram_ctrl_width}px"),
        )

        # LAYOUT

        lut_ctrls = widgets.HBox(
            [
                self._visible,
                self._cmap,
                self._clims,
                self._auto_clim,
                self._histogram_btn,
            ]
        )

        histogram_ctrls = widgets.VBox(
            [self._log, self._reset_histogram],
            layout=widgets.Layout(
                # Avoids scrollbar on buttons
                min_width=f"{histogram_ctrl_width + 10}px",
                # Floats buttons to the bottom
                justify_content="flex-end",
            ),
        )

        self._histogram_container = widgets.HBox(
            # Note that we'll add a histogram here later
            [histogram_ctrls],
            layout=widgets.Layout(
                # Constrains histogram to 100px tall
                max_height="100px",
                # Avoids vertical scrollbar from
                # histogram being *just a bit* too tall
                overflow="hidden",
                # Hide histogram initially
                display="none",
            ),
        )
        self.layout = widgets.VBox([lut_ctrls, self._histogram_container])

        # CONNECTIONS
        self._visible.observe(self._on_visible_changed, names="value")
        self._cmap.observe(self._on_cmap_changed, names="value")
        self._clims.observe(self._on_clims_changed, names="value")
        self._auto_clim.observe(self._on_autoscale_changed, names="value")
        self._auto_clim.lower_tail.observe(self._on_auto_tails_changed, names="value")
        self._auto_clim.upper_tail.observe(self._on_auto_tails_changed, names="value")
        self._histogram_btn.observe(self._on_histogram_requested, names="value")
        self._log.observe(self._on_log_toggled, names="value")
        self._reset_histogram.on_click(self._on_reset_histogram_clicked)

    # ------------------ emit changes to the controller ------------------

    def _on_clims_changed(self, change: dict[str, Any]) -> None:
        if self._model:
            clims = self._clims.value
            self._model.clims = ClimsManual(min=clims[0], max=clims[1])

    def _on_visible_changed(self, change: dict[str, Any]) -> None:
        if self._model:
            self._model.visible = self._visible.value

    def _on_cmap_changed(self, change: dict[str, Any]) -> None:
        if self._model:
            self._model.cmap = self._cmap.value

    def _on_autoscale_changed(self, change: dict[str, Any]) -> None:
        if self._model:
            if change["new"]:  # Autoscale
                lower_tail = self._auto_clim.lower_tail.value
                upper_tail = self._auto_clim.upper_tail.value
                self._model.clims = ClimsPercentile(
                    min_percentile=lower_tail, max_percentile=100 - upper_tail
                )
            else:  # Manually scale
                clims = self._clims.value
                self._model.clims = ClimsManual(min=clims[0], max=clims[1])

    def _on_auto_tails_changed(self, change: dict[str, Any]) -> None:
        # Update clim policy if autoscaling is active
        if self._auto_clim.value:
            self._on_autoscale_changed({"new": True})

    def _on_histogram_requested(self, change: dict[str, Any]) -> None:
        # Generate the histogram if we haven't done so yet
        if not self._histogram:
            self.histogramRequested.emit(self._channel)
        # show or hide the histogram controls
        self._histogram_container.layout.display = "flex" if change["new"] else "none"

    def _on_log_toggled(self, change: dict[str, Any]) -> None:
        if hist := self._histogram:
            hist.set_log_base(10 if change["new"] else None)

    def _on_reset_histogram_clicked(self, change: dict[str, Any]) -> None:
        self._log.value = False
        if hist := self._histogram:
            hist.set_range()

    # ------------------ receive changes from the controller ---------------

    def set_channel_name(self, name: str) -> None:
        self._visible.description = name

    def set_clim_policy(self, policy: ClimPolicy) -> None:
        with notifications_blocked(self._auto_clim):
            self._auto_clim.value = not policy.is_manual
            if isinstance(policy, ClimsPercentile):
                self._auto_clim.lower_tail.value = policy.min_percentile
                self._auto_clim.upper_tail.value = 100 - policy.max_percentile

    def set_colormap(self, cmap: cmap.Colormap) -> None:
        self._cmap.value = cmap.name.split(":")[-1]  # FIXME: this is a hack

    def set_clims(self, clims: tuple[float, float]) -> None:
        # block self._clims.observe, otherwise autoscale will be forced off
        with notifications_blocked(self._clims):
            # FIXME: Internally the clims are being rounded to whole numbers.
            # The rounding is somehow avoiding notifications_blocked.
            self._clims.value = [int(c) for c in clims]

    def set_clim_bounds(
        self,
        bounds: tuple[float | None, float | None] = (None, None),
    ) -> None:
        mi = 0 if bounds[0] is None else int(bounds[0])
        ma = 65535 if bounds[1] is None else int(bounds[1])
        # block self._clims.observe, otherwise autoscale will be forced off
        with notifications_blocked(self._clims):
            self._clims.min = mi
            self._clims.max = ma
            current_value = self._clims.value
            self._clims.value = (max(current_value[0], mi), min(current_value[1], ma))

    def set_channel_visible(self, visible: bool) -> None:
        self._visible.value = visible

    def set_gamma(self, gamma: float) -> None:
        pass

    def set_visible(self, visible: bool) -> None:
        # show or hide the actual widget itself
        self.layout.layout.display = "flex" if visible else "none"

    def close(self) -> None:
        self.layout.close()

    def frontend_widget(self) -> Any:
        return self.layout

    # ------------------ private methods ---------------

    def add_histogram(self, histogram: HistogramCanvas) -> None:
        widget = histogram.frontend_widget()
        # Resize widget to a respectable size
        widget.set_trait("css_height", "auto")
        # Add widget to view
        self._histogram_container.children = (
            *self._histogram_container.children,
            widget,
        )
        self._histogram = histogram


class JupyterRGBView(JupyterLutView):
    def __init__(self, channel: ChannelKey = None) -> None:
        super().__init__(channel)
        self._cmap.layout.display = "none"


SPIN_GIF = str(Path(__file__).parent.parent / "_resources" / "spin.gif")


class JupyterArrayView(ArrayView):
    def __init__(
        self,
        canvas_widget: _jupyter_rfb.CanvasBackend,
        data_model: _ArrayDataDisplayModel,
        viewer_model: ArrayViewerModel,
    ) -> None:
        self._viewer_model = viewer_model
        self._viewer_model.events.connect(self._on_viewer_model_event)
        # WIDGETS
        self._data_model = data_model
        self._canvas_widget = canvas_widget
        self._visible_axes: Sequence[AxisKey] = []
        self._luts: dict[ChannelKey, JupyterLutView] = {}

        self._sliders: dict[Hashable, widgets.IntSlider] = {}
        self._slider_box = widgets.VBox([], layout=widgets.Layout(width="100%"))
        self._luts_box = widgets.VBox([], layout=widgets.Layout(width="100%"))

        # labels for data and hover info
        self._data_info_label = widgets.Label()
        self._hover_info_label = widgets.Label()

        # spinner to indicate progress
        self._progress_spinner = widgets.Image.from_file(
            SPIN_GIF, width=18, height=18, layout=widgets.Layout(display="none")
        )

        # the button that controls the display mode of the channels
        self._channel_mode_combo = widgets.Dropdown(
            options=[ChannelMode.GRAYSCALE, ChannelMode.COMPOSITE, ChannelMode.RGBA],
            value=str(ChannelMode.GRAYSCALE),
        )
        self._channel_mode_combo.layout.width = "120px"
        self._channel_mode_combo.layout.align_self = "flex-end"
        self._channel_mode_combo.observe(self._on_channel_mode_changed, names="value")

        # Reset zoom button
        self._reset_zoom_btn = widgets.Button(
            tooltip="Reset Zoom",
            icon="expand",
            layout=widgets.Layout(width="40px"),
        )
        self._reset_zoom_btn.on_click(self._on_reset_zoom_clicked)

        # 3d view button
        self._ndims_btn = widgets.ToggleButton(
            value=False,
            description="3D",
            button_style="",  # 'success', 'info', 'warning', 'danger' or ''
            tooltip="View in 3D",
            layout=widgets.Layout(width="40px"),
        )
        self._ndims_btn.observe(self._on_ndims_toggled, names="value")

        # Add ROI button
        self._add_roi_btn = widgets.ToggleButton(
            value=False,
            description="New ROI",
            button_style="",  # 'success', 'info', 'warning', 'danger' or ''
            tooltip="Adds a new Rectangular ROI.",
            icon="square",
        )

        self._add_roi_btn.observe(self._on_add_roi_button_toggle, names="value")

        # LAYOUT

        top_row = widgets.HBox(
            [self._data_info_label, self._progress_spinner],
            layout=widgets.Layout(
                display="flex",
                justify_content="space-between",
                align_items="center",
            ),
        )

        try:
            width = getattr(canvas_widget, "css_width", "600px").replace("px", "")
            width = f"{int(width) + 4}px"
        except Exception:
            width = "604px"

        self._btns_box = widgets.HBox(
            [
                self._channel_mode_combo,
                self._ndims_btn,
                self._add_roi_btn,
                self._reset_zoom_btn,
            ],
            layout=widgets.Layout(justify_content="flex-end"),
        )
        self.layout = widgets.VBox(
            [
                top_row,
                self._canvas_widget,
                self._hover_info_label,
                self._slider_box,
                self._luts_box,
                self._btns_box,
            ],
            layout=widgets.Layout(width=width),
        )

        # CONNECTIONS

        self._channel_mode_combo.observe(self._on_channel_mode_changed, names="value")

    def create_sliders(self, coords: Mapping[Hashable, Sequence]) -> None:
        """Update sliders with the given coordinate ranges."""
        sliders = []
        self._sliders.clear()
        for axis, _coords in coords.items():
            if not isinstance(_coords, range):
                raise NotImplementedError("Only range is supported for now")

            sld = widgets.IntSlider(
                value=_coords.start,
                min=_coords.start,
                max=_coords.stop - 1,
                step=_coords.step,
                description=str(axis),
                continuous_update=True,
                orientation="horizontal",
            )
            sld.layout.width = "99%"
            sld.observe(self._on_slider_change, "value")
            sliders.append(sld)
            self._sliders[axis] = sld
        self._slider_box.children = sliders

        self.currentIndexChanged.emit()

    def hide_sliders(
        self, axes_to_hide: Container[Hashable], show_remainder: bool = True
    ) -> None:
        """Hide sliders based on visible axes."""
        for ax, slider in self._sliders.items():
            if ax in axes_to_hide:
                slider.layout.display = "none"
            elif show_remainder:
                slider.layout.display = "flex"

    def current_index(self) -> Mapping[AxisKey, int | slice]:
        """Return the current value of the sliders."""
        return {axis: slider.value for axis, slider in self._sliders.items()}

    def set_current_index(self, value: Mapping[AxisKey, int | slice]) -> None:
        """Set the current value of the sliders."""
        changed = False
        # this type ignore is only necessary because we had to override the signal
        # to be a PSignal in the class def above :(
        with self.currentIndexChanged.blocked():
            for axis, val in value.items():
                if isinstance(val, slice):
                    raise NotImplementedError("Slices are not supported yet")

                if sld := self._sliders.get(axis):
                    if sld.value != val:
                        sld.value = val
                        changed = True
                else:  # pragma: no cover
                    warnings.warn(f"Axis {axis} not found in sliders", stacklevel=2)
        if changed:
            self.currentIndexChanged.emit()

    def add_lut_view(self, channel: ChannelKey) -> JupyterLutView:
        """Add a LUT view to the viewer."""
        wdg = (
            JupyterRGBView(channel)
            if channel == "RGB"
            else JupyterLutView(channel, self._viewer_model.default_luts)
        )
        layout = self._luts_box
        self._luts[channel] = wdg

        wdg.histogramRequested.connect(self.histogramRequested)
        layout.children = (*layout.children, wdg.layout)
        return wdg

    def remove_lut_view(self, view: LutView) -> None:
        """Remove a LUT view from the viewer."""
        view = cast("JupyterLutView", view)
        layout = self._luts_box
        layout.children = tuple(
            wdg for wdg in layout.children if wdg != view.frontend_widget()
        )

    def set_data_info(self, data_info: str) -> None:
        self._data_info_label.value = data_info

    def set_hover_info(self, hover_info: str) -> None:
        self._hover_info_label.value = hover_info

    def set_channel_mode(self, mode: ChannelMode) -> None:
        with self.channelModeChanged.blocked():
            self._channel_mode_combo.value = mode.value

    def _on_slider_change(self, change: dict[str, Any]) -> None:
        """Emit signal when a slider value changes."""
        self.currentIndexChanged.emit()

    def _on_channel_mode_changed(self, change: dict[str, Any]) -> None:
        """Emit signal when the channel mode changes."""
        self.channelModeChanged.emit(ChannelMode(change["new"]))

    def add_histogram(self, channel: ChannelKey, histogram: HistogramCanvas) -> None:
        if lut := self._luts.get(channel, None):
            lut.add_histogram(histogram)

    def _on_add_roi_button_toggle(self, change: dict[str, Any]) -> None:
        """Emit signal when the channel mode changes."""
        self._viewer_model.interaction_mode = (
            InteractionMode.CREATE_ROI if change["new"] else InteractionMode.PAN_ZOOM
        )

    def remove_histogram(self, widget: Any) -> None:
        """Remove a histogram widget from the viewer."""

    def frontend_widget(self) -> Any:
        return self.layout

    def set_visible(self, visible: bool) -> None:
        # show or hide the actual widget itself
        from IPython import display

        if visible:
            display.display(self.layout)  # type: ignore [no-untyped-call]
        else:
            display.clear_output()  # type: ignore [no-untyped-call]

    def visible_axes(self) -> Sequence[AxisKey]:
        return self._visible_axes

    def set_visible_axes(self, axes: Sequence[AxisKey]) -> None:
        self._visible_axes = tuple(axes)
        self._ndims_btn.value = len(axes) == 3

    def _on_ndims_toggled(self, change: dict[str, Any]) -> None:
        if len(self._visible_axes) > 2:
            if not change["new"]:  # is now 2D
                self._visible_axes = self._visible_axes[-2:]
        else:
            z_ax = None
            if wrapper := self._data_model.data_wrapper:
                z_ax = wrapper.guess_z_axis()
            if z_ax is None:
                # get the last slider that is not in visible axes
                z_ax = next(
                    ax for ax in reversed(self._sliders) if ax not in self._visible_axes
                )
            self._visible_axes = (z_ax, *self._visible_axes)
        # TODO: a future PR may decide to set this on the model directly...
        # since we now have access to it.
        self.visibleAxesChanged.emit()

    def _on_reset_zoom_clicked(self, change: dict[str, Any]) -> None:
        self.resetZoomClicked.emit()

    def close(self) -> None:
        self.layout.close()

    def _on_viewer_model_event(self, info: EmissionInfo) -> None:
        sig_name = info.signal.name
        value = info.args[0]
        if sig_name == "show_progress_spinner":
            self._progress_spinner.layout.display = "flex" if value else "none"
        elif sig_name == "interaction_mode":
            # If leaving CanvasMode.CREATE_ROI, uncheck the ROI button
            new, old = info.args
            if old == InteractionMode.CREATE_ROI:
                self._add_roi_btn.value = False
        elif sig_name == "show_histogram_button":
            # Note that "block" displays the icon better than "flex"
            for lut in self._luts.values():
                lut._histogram_btn.layout.display = "block" if value else "none"
        elif sig_name == "show_roi_button":
            self._add_roi_btn.layout.display = "flex" if value else "none"
        elif sig_name == "show_channel_mode_selector":
            self._channel_mode_combo.layout.display = "flex" if value else "none"
        elif sig_name == "show_reset_zoom_button":
            self._reset_zoom_btn.layout.display = "flex" if value else "none"
        elif sig_name == "show_3d_button":
            self._ndims_btn.layout.display = "flex" if value else "none"
        # elif sig_name == "show_play_button":
        #     ...
        elif sig_name == "show_data_info":
            self._data_info_label.display = "flex" if value else None
            self._hover_info_label.display = "flex" if value else None
        elif sig_name == "show_controls":
            # Show or hide the entire controls area (dims sliders + LUTs + btns)
            self._slider_box.display = "flex" if value else None
            self._btns_box.display = "flex" if value else None
            self._luts_box.display = "flex" if value else None<|MERGE_RESOLUTION|>--- conflicted
+++ resolved
@@ -154,15 +154,11 @@
     # NB: In practice this will be a ChannelKey but Unions not allowed here.
     histogramRequested = psygnal.Signal(object)
 
-<<<<<<< HEAD
-    def __init__(self, channel: ChannelKey) -> None:
-=======
     def __init__(
         self,
         channel: ChannelKey = None,
         default_luts: Sequence[Any] = ("gray", "green", "magenta", "red", "blue"),
     ) -> None:
->>>>>>> 84fda7a7
         self._channel = channel
         self._histogram: HistogramCanvas | None = None
         # WIDGETS
