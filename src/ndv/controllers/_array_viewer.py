--- conflicted
+++ resolved
@@ -73,12 +73,6 @@
             )
         self._display_model: ArrayDisplayModel = display_model
 
-<<<<<<< HEAD
-=======
-        self._data_model = _ArrayDataDisplayModel(display=display_model)
-        self._set_data_wrapper(wrapper)
-
->>>>>>> 87a10a9f
         self._viewer_model = ArrayViewerModel()
         self._viewer_model.events.interaction_mode.connect(
             self._on_interaction_mode_changed
@@ -166,7 +160,6 @@
         self._set_model_connected(self._display_model)
         self._fully_synchronize_view()
 
-<<<<<<< HEAD
     def add(self, data: Any | DataWrapper) -> snx.Image:
         dw = DataWrapper.create(data)
         data_model = _ArrayDataDisplayModel(data_wrapper=dw, display=self.display_model)
@@ -174,7 +167,8 @@
         img = snx.Image(data=np.random.randint(0, 255, shape).astype(np.uint16))
         self._data[data_model] = img
         img.parent = self._snx_view.scene
-=======
+        return img
+
     @property
     def data_wrapper(self) -> Any:
         """Return data being displayed."""
@@ -192,9 +186,7 @@
     def data(self, data: Any) -> None:
         """Set the data to be displayed."""
         self._set_data_wrapper(data)
->>>>>>> 87a10a9f
         self._fully_synchronize_view()
-        return img
 
     def _set_data_wrapper(self, data: Any | None) -> None:
         """Set new datawrapper and hook up events."""
